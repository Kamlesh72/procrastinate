from __future__ import annotations

import asyncio
import contextlib
import functools
import inspect
import logging
import time
from typing import Any, Awaitable, Callable, Iterable

from procrastinate import (
    app,
    exceptions,
    job_context,
    jobs,
    periodic,
    retry,
    signals,
    tasks,
    types,
    utils,
)

logger = logging.getLogger(__name__)

WORKER_NAME = "worker"
WORKER_CONCURRENCY = 1  # maximum number of parallel jobs
POLLING_INTERVAL = 5.0  # seconds


class Worker:
    def __init__(
        self,
        app: app.App,
        queues: Iterable[str] | None = None,
        name: str | None = WORKER_NAME,
        concurrency: int = WORKER_CONCURRENCY,
        wait: bool = True,
        timeout: float = POLLING_INTERVAL,
        shutdown_timeout: float | None = None,
        listen_notify: bool = True,
        delete_jobs: str | jobs.DeleteJobCondition | None = None,
        additional_context: dict[str, Any] | None = None,
        install_signal_handlers: bool = True,
    ):
        self.app = app
        self.queues = queues
        self.worker_name = name
        self.concurrency = concurrency
        self.wait = wait
        self.polling_interval = timeout
        self.listen_notify = listen_notify
        self.delete_jobs = (
            jobs.DeleteJobCondition(delete_jobs)
            if isinstance(delete_jobs, str)
            else delete_jobs
        ) or jobs.DeleteJobCondition.NEVER
        self.additional_context = additional_context
        self.install_signal_handlers = install_signal_handlers

        if self.worker_name:
            self.logger = logger.getChild(self.worker_name)
        else:
            self.logger = logger

        self._loop_task: asyncio.Future | None = None
        self._notify_event = asyncio.Event()
        self._running_jobs: dict[asyncio.Task, job_context.JobContext] = {}
        self._job_semaphore = asyncio.Semaphore(self.concurrency)
        self._stop_event = asyncio.Event()
        self.shutdown_timeout = shutdown_timeout

    def stop(self):
        if self._stop_event.is_set():
            return
        self.logger.info(
            "Stop requested",
            extra=self._log_extra(context=None, action="stopping_worker"),
        )

        self._stop_event.set()

    async def periodic_deferrer(self):
        deferrer = periodic.PeriodicDeferrer(
            registry=self.app.periodic_registry,
            **self.app.periodic_defaults,
        )
        return await deferrer.worker()

    def find_task(self, task_name: str) -> tasks.Task:
        try:
            return self.app.tasks[task_name]
        except KeyError as exc:
            raise exceptions.TaskNotFound from exc

    def _log_extra(
        self, action: str, context: job_context.JobContext | None, **kwargs: Any
    ) -> types.JSONDict:
        extra: types.JSONDict = {
            "action": action,
            "worker": {
                "name": self.worker_name,
                "job_id": context.job.id if context else None,
                "queues": self.queues,
            },
        }
        if context:
            extra["job"] = context.job.log_context()

        return {
            **extra,
            **(context.job_result if context else job_context.JobResult()).as_dict(),
            **kwargs,
        }

    async def _persist_job_status(
        self,
        job: jobs.Job,
        status: jobs.Status,
        retry_decision: retry.RetryDecision | None,
    ):
        if retry_decision:
            await self.app.job_manager.retry_job(
                job=job,
                retry_at=retry_decision.retry_at,
                lock=retry_decision.lock,
                priority=retry_decision.priority,
                queue=retry_decision.queue,
            )
        else:
            delete_job = {
                jobs.DeleteJobCondition.ALWAYS: True,
                jobs.DeleteJobCondition.NEVER: False,
                jobs.DeleteJobCondition.SUCCESSFUL: status == jobs.Status.SUCCEEDED,
            }[self.delete_jobs]
            await self.app.job_manager.finish_job(
                job=job, status=status, delete_job=delete_job
            )

    def _log_job_outcome(
        self,
        status: jobs.Status,
        context: job_context.JobContext,
        job_retry: exceptions.JobRetry | None,
        exc_info: bool | BaseException = False,
    ):
        if status == jobs.Status.SUCCEEDED:
            log_action, log_title = "job_success", "Success"
        elif status == jobs.Status.ABORTED:
            log_action, log_title = "job_aborted", "Aborted"
        elif job_retry:
            log_action, log_title = "job_error_retry", "Error, to retry"
        else:
            log_action, log_title = "job_error", "Error"

        text = f"Job {context.job.call_string} ended with status: {log_title}, "
        # in practice we should always have a start and end timestamp here
        # but in theory the JobResult class allows it to be None
        if context.job_result.start_timestamp and context.job_result.end_timestamp:
            duration = (
                context.job_result.end_timestamp - context.job_result.start_timestamp
            )
            text += f"lasted {duration:.3f} s"
        if context.job_result.result:
            text += f" - Result: {context.job_result.result}"[:250]

        extra = self._log_extra(context=context, action=log_action)
        log_level = logging.ERROR if status == jobs.Status.FAILED else logging.INFO
        logger.log(log_level, text, extra=extra, exc_info=exc_info)

    async def _process_job(self, context: job_context.JobContext):
        """
        Processes a given job and persists its status
        """
        task = context.task
        job_retry = None
        exc_info = False
        retry_decision = None
        job = context.job

        job_result = context.job_result
        job_result.start_timestamp = time.time()

        try:
            if not task:
                raise exceptions.TaskNotFound

            self.logger.debug(
                f"Loaded job info, about to start job {job.call_string}",
                extra=self._log_extra(context=context, action="loaded_job_info"),
            )

            self.logger.info(
                f"Starting job {job.call_string}",
                extra=self._log_extra(context=context, action="start_job"),
            )

            exc_info: bool | BaseException = False

            async def ensure_async() -> Callable[..., Awaitable]:
                await_func: Callable[..., Awaitable]
                if inspect.iscoroutinefunction(task.func):
                    await_func = task
                else:
                    await_func = functools.partial(utils.sync_to_async, task)

                job_args = [context] if task.pass_context else []
                task_result = await await_func(*job_args, **job.task_kwargs)
                # In some cases, the task function might be a synchronous function
                # that returns an awaitable without actually being a
                # coroutinefunction. In that case, in the await above, we haven't
                # actually called the task, but merely generated the awaitable that
                # implements the task. In that case, we want to wait this awaitable.
                # It's easy enough to be in that situation that the best course of
                # action is probably to await the awaitable.
                # It's not even sure it's worth emitting a warning
                if inspect.isawaitable(task_result):
                    task_result = await task_result

                return task_result

            job_result.result = await ensure_async()

        except BaseException as e:
            exc_info = e
<<<<<<< HEAD
            if not isinstance(e, exceptions.JobAborted):
                job_retry = (
                    task.get_retry_exception(exception=e, job=job) if task else None
                )
                retry_decision = job_retry.retry_decision if job_retry else None
                if isinstance(e, exceptions.TaskNotFound):
                    self.logger.exception(
                        f"Task was not found: {e}",
                        extra=self._log_extra(
                            context=context,
                            action="task_not_found",
                            exception=str(e),
                        ),
                    )
=======
            critical = not isinstance(e, Exception)

            assert job.id
            status = await self.job_manager.get_job_status_async(job_id=job.id)

            if status == jobs.Status.ABORTING:
                retry_exception = None
            else:
                retry_exception = task.get_retry_exception(exception=e, job=job)
                if retry_exception:
                    log_title = "Error, to retry"
                    log_action = "job_error_retry"
                    log_level = logging.INFO

            raise exceptions.JobError(
                retry_exception=retry_exception, critical=critical
            ) from e

        else:
            log_title = "Success"
            log_action = "job_success"
            log_level = logging.INFO
            exc_info = False
>>>>>>> 73ba60ad
        finally:
            job_result.end_timestamp = time.time()

            if isinstance(exc_info, exceptions.JobAborted) or isinstance(
                exc_info, asyncio.CancelledError
            ):
                status = jobs.Status.ABORTED
            elif exc_info:
                status = jobs.Status.FAILED
            else:
                status = jobs.Status.SUCCEEDED

            self._log_job_outcome(
                status=status,
                context=context,
                job_retry=job_retry,
                exc_info=exc_info,
            )
            await self._persist_job_status(
                job=job, status=status, retry_decision=retry_decision
            )

            self.logger.debug(
                f"Acknowledged job completion {job.call_string}",
                extra=self._log_extra(
                    action="finish_task", context=context, status=status
                ),
            )

    async def _fetch_and_process_jobs(self):
        """Fetch and process jobs until there is no job left or asked to stop"""
        while not self._stop_event.is_set():
            acquire_sem_task = asyncio.create_task(self._job_semaphore.acquire())
            job = None
            try:
                await utils.wait_any(acquire_sem_task, self._stop_event.wait())
                if self._stop_event.is_set():
                    break
                job = await self.app.job_manager.fetch_job(queues=self.queues)
            finally:
                if (not job or self._stop_event.is_set()) and acquire_sem_task.done():
                    self._job_semaphore.release()
                self._notify_event.clear()

            if not job:
                break

            context = job_context.JobContext(
                app=self.app,
                worker_name=self.worker_name,
                worker_queues=self.queues,
                additional_context=self.additional_context.copy()
                if self.additional_context
                else {},
                job=job,
                task=self.app.tasks.get(job.task_name),
            )
            job_task = asyncio.create_task(
                self._process_job(context),
                name=f"process job {job.task_name}[{job.id}]",
            )
            self._running_jobs[job_task] = context

            def on_job_complete(task: asyncio.Task):
                del self._running_jobs[task]
                self._job_semaphore.release()

            job_task.add_done_callback(on_job_complete)

    async def run(self):
        """
        Run the worker
        This will run forever until asked to stop/cancelled, or until no more job is available is configured not to wait
        """
        self.run_task = asyncio.current_task()
        loop_task = asyncio.create_task(self._run_loop())

        try:
            # shield the loop task from cancellation
            # instead, a stop event is set to enable graceful shutdown
            await utils.wait_any(asyncio.shield(loop_task), self._stop_event.wait())
            if self._stop_event.is_set():
                await asyncio.wait_for(loop_task, timeout=self.shutdown_timeout)
        except asyncio.CancelledError:
            self.stop()
            await asyncio.wait_for(loop_task, timeout=self.shutdown_timeout)
            raise

    async def _shutdown(self, side_tasks: list[asyncio.Task]):
        """
        Gracefully shutdown the worker by cancelling side tasks
        and waiting for all pending jobs.
        """
        await utils.cancel_and_capture_errors(side_tasks)

        now = time.time()
        for context in self._running_jobs.values():
            self.logger.info(
                "Waiting for job to finish: "
                + context.job_description(current_timestamp=now),
                extra=self._log_extra(context=None, action="ending_job"),
            )

        # wait for any in progress job to complete processing
        # use return_exceptions to not cancel other job tasks if one was to fail
        await asyncio.gather(*self._running_jobs, return_exceptions=True)
        self.logger.info(
            f"Stopped worker on {utils.queues_display(self.queues)}",
            extra=self._log_extra(
                action="stop_worker", queues=self.queues, context=None
            ),
        )

    def _start_side_tasks(self) -> list[asyncio.Task]:
        """Start side tasks such as periodic deferrer and notification listener"""
        side_tasks = [asyncio.create_task(self.periodic_deferrer())]
        if self.wait and self.listen_notify:
            listener_coro = self.app.job_manager.listen_for_jobs(
                event=self._notify_event,
                queues=self.queues,
            )
            side_tasks.append(asyncio.create_task(listener_coro, name="listener"))
        return side_tasks

    async def _run_loop(self):
        """
        Run all side coroutines, then start fetching/processing jobs in a loop
        """
        self.logger.info(
            f"Starting worker on {utils.queues_display(self.queues)}",
            extra=self._log_extra(
                action="start_worker", context=None, queues=self.queues
            ),
        )
        self._notify_event.clear()
        self._stop_event.clear()
        self._running_jobs = {}
        self._job_semaphore = asyncio.Semaphore(self.concurrency)
        side_tasks = self._start_side_tasks()

        context = (
            signals.on_stop(self.stop)
            if self.install_signal_handlers
            else contextlib.nullcontext()
        )

        try:
            with context:
                await self._fetch_and_process_jobs()
                if not self.wait:
                    self.logger.info(
                        "No job found. Stopping worker because wait=False",
                        extra=self._log_extra(
                            context=None,
                            action="stop_worker",
                            queues=self.queues,
                        ),
                    )
                    self._stop_event.set()

                while not self._stop_event.is_set():
                    # wait for a new job notification, a stop even or the next polling interval
                    await utils.wait_any(
                        self._notify_event.wait(),
                        asyncio.sleep(self.polling_interval),
                        self._stop_event.wait(),
                    )
                    await self._fetch_and_process_jobs()
        finally:
            await self._shutdown(side_tasks=side_tasks)<|MERGE_RESOLUTION|>--- conflicted
+++ resolved
@@ -223,8 +223,13 @@
 
         except BaseException as e:
             exc_info = e
-<<<<<<< HEAD
-            if not isinstance(e, exceptions.JobAborted):
+            is_aborting = (
+                (await self.app.job_manager.get_job_status_async(job_id=job.id))
+                == jobs.Status.ABORTING
+                if job.id
+                else False
+            )
+            if not isinstance(e, exceptions.JobAborted) and not is_aborting:
                 job_retry = (
                     task.get_retry_exception(exception=e, job=job) if task else None
                 )
@@ -238,31 +243,6 @@
                             exception=str(e),
                         ),
                     )
-=======
-            critical = not isinstance(e, Exception)
-
-            assert job.id
-            status = await self.job_manager.get_job_status_async(job_id=job.id)
-
-            if status == jobs.Status.ABORTING:
-                retry_exception = None
-            else:
-                retry_exception = task.get_retry_exception(exception=e, job=job)
-                if retry_exception:
-                    log_title = "Error, to retry"
-                    log_action = "job_error_retry"
-                    log_level = logging.INFO
-
-            raise exceptions.JobError(
-                retry_exception=retry_exception, critical=critical
-            ) from e
-
-        else:
-            log_title = "Success"
-            log_action = "job_success"
-            log_level = logging.INFO
-            exc_info = False
->>>>>>> 73ba60ad
         finally:
             job_result.end_timestamp = time.time()
 
