--- conflicted
+++ resolved
@@ -223,24 +223,13 @@
 
         except BaseException as e:
             exc_info = e
-<<<<<<< HEAD
-            critical = not isinstance(e, Exception)
 
             assert job.id
-            abort_requested = await self.job_manager.get_job_abort_requested_async(
+            abort_requested = await self.app.job_manager.get_job_abort_requested_async(
                 job_id=job.id
             )
 
-            if abort_requested:
-                retry_exception = None
-=======
-            is_aborting = (
-                (await self.app.job_manager.get_job_status_async(job_id=job.id))
-                == jobs.Status.ABORTING
-                if job.id
-                else False
-            )
-            if not isinstance(e, exceptions.JobAborted) and not is_aborting:
+            if not isinstance(e, exceptions.JobAborted) and not abort_requested:
                 job_retry = (
                     task.get_retry_exception(exception=e, job=job) if task else None
                 )
@@ -263,7 +252,6 @@
                 status = jobs.Status.ABORTED
             elif exc_info:
                 status = jobs.Status.FAILED
->>>>>>> 8fddfd60
             else:
                 status = jobs.Status.SUCCEEDED
 
