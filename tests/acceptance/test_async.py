from __future__ import annotations

import asyncio
import time

import pytest

from procrastinate import app as app_module
from procrastinate.contrib import aiopg
from procrastinate.exceptions import JobAborted
from procrastinate.jobs import Status


@pytest.fixture(params=["psycopg_connector", "aiopg_connector"])
async def async_app(request, psycopg_connector, connection_params):
    app = app_module.App(
        connector={
            "psycopg_connector": psycopg_connector,
            "aiopg_connector": aiopg.AiopgConnector(**connection_params),
        }[request.param]
    )
    async with app.open_async():
        yield app


async def test_defer(async_app: app_module.App):
    sum_results = []
    product_results = []

    @async_app.task(queue="default", name="sum_task")
    def sum_task(a, b):
        sum_results.append(a + b)

    @async_app.task(queue="default", name="product_task")
    async def product_task(a, b):
        product_results.append(a * b)

    await sum_task.defer_async(a=1, b=2)
    await sum_task.configure().defer_async(a=3, b=4)
    await async_app.configure_task(name="sum_task").defer_async(a=5, b=6)
    await product_task.defer_async(a=3, b=4)

    await async_app.run_worker_async(queues=["default"], wait=False)

    assert sum_results == [3, 7, 11]
    assert product_results == [12]


async def test_cancel(async_app: app_module.App):
    sum_results = []

    @async_app.task(queue="default", name="sum_task")
    async def sum_task(a, b):
        sum_results.append(a + b)

    job_id = await sum_task.defer_async(a=1, b=2)
    await sum_task.defer_async(a=3, b=4)

    result = await async_app.job_manager.cancel_job_by_id_async(job_id)
    assert result is True

    status = await async_app.job_manager.get_job_status_async(job_id)
    assert status == Status.CANCELLED

    jobs = list(await async_app.job_manager.list_jobs_async())
    assert len(jobs) == 2

    await async_app.run_worker_async(queues=["default"], wait=False)

    assert sum_results == [7]


async def test_cancel_with_delete(async_app: app_module.App):
    sum_results = []

    @async_app.task(queue="default", name="sum_task")
    async def sum_task(a, b):
        sum_results.append(a + b)

    job_id = await sum_task.defer_async(a=1, b=2)
    await sum_task.defer_async(a=3, b=4)

    result = await async_app.job_manager.cancel_job_by_id_async(job_id, delete_job=True)
    assert result is True

    jobs = list(await async_app.job_manager.list_jobs_async())
    assert len(jobs) == 1

    await async_app.run_worker_async(queues=["default"], wait=False)

    assert sum_results == [7]


async def test_no_job_to_cancel_found(async_app: app_module.App):
    @async_app.task(queue="default", name="example_task")
    def example_task():
        pass

    job_id = await example_task.defer_async()

    result = await async_app.job_manager.cancel_job_by_id_async(job_id + 1)
    assert result is False

    status = await async_app.job_manager.get_job_status_async(job_id)
    assert status == Status.TODO

    jobs = list(await async_app.job_manager.list_jobs_async())
    assert len(jobs) == 1


async def test_abort(async_app: app_module.App):
    @async_app.task(queue="default", name="task1", pass_context=True)
    async def task1(context):
        while True:
            await asyncio.sleep(0.02)
            if await context.should_abort_async():
                raise JobAborted

    @async_app.task(queue="default", name="task2", pass_context=True)
    def task2(context):
        while True:
            time.sleep(0.02)
            if context.should_abort():
                raise JobAborted

    job1_id = await task1.defer_async()
    job2_id = await task2.defer_async()

    worker_task = asyncio.create_task(
        async_app.run_worker_async(queues=["default"], wait=False)
    )

    await asyncio.sleep(0.1)
    result = await async_app.job_manager.cancel_job_by_id_async(job1_id, abort=True)
    assert result is True

    await asyncio.sleep(0.1)
    result = await async_app.job_manager.cancel_job_by_id_async(job2_id, abort=True)
    assert result is True

    await worker_task

    status = await async_app.job_manager.get_job_status_async(job1_id)
    assert status == Status.ABORTED

    status = await async_app.job_manager.get_job_status_async(job2_id)
    assert status == Status.ABORTED


<<<<<<< HEAD
async def test_concurrency(async_app: app_module.App):
    results = []

    @async_app.task(queue="default", name="appender")
    async def appender(a: int):
        await asyncio.sleep(0.1)
        results.append(a)

    deferred_tasks = [appender.defer_async(a=i) for i in range(1, 101)]
    for task in deferred_tasks:
        await task

    # with 20 concurrent workers, 100 tasks should take about 100/20 x 0.1  = 0.5s
    # if there is no concurrency, it will take well over 2 seconds and fail

    start_time = time.time()
    try:
        await asyncio.wait_for(
            async_app.run_worker_async(concurrency=20, wait=False), timeout=2
        )
    except asyncio.TimeoutError:
        pytest.fail(
            "Failed to process all jobs within 2 seconds. Is the concurrency respected?"
        )
    duration = time.time() - start_time

    assert (
        duration >= 0.5
    ), "processing jobs faster than expected. Is the concurrency respected?"

    assert len(results) == 100, "Unexpected number of job executions"


async def test_polling(async_app: app_module.App):
    @async_app.task(queue="default", name="sum")
    async def sum(a: int, b: int):
        return a + b

    # rely on polling to fetch new jobs
    worker_task = asyncio.create_task(
        async_app.run_worker_async(
            concurrency=1, wait=True, listen_notify=False, timeout=0.3
        )
    )

    # long enough for worker to wait until next polling
    await asyncio.sleep(0.1)

    job_id = await sum.defer_async(a=5, b=4)

    await asyncio.sleep(0.1)

    job_status = await async_app.job_manager.get_job_status_async(job_id=job_id)

    assert job_status == Status.TODO, "Job fetched faster than expected."

    await asyncio.sleep(0.2)

    job_status = await async_app.job_manager.get_job_status_async(job_id=job_id)

    assert job_status == Status.SUCCEEDED, "Job should have been fetched and processed."

    try:
        worker_task.cancel()
        await asyncio.wait_for(
            worker_task,
            timeout=0.5,
        )
    except asyncio.CancelledError:
        pass
    except asyncio.TimeoutError:
        pytest.fail("Failed to stop worker")
=======
async def test_retry_when_aborting(async_app):
    attempts = 0

    @async_app.task(queue="default", name="task1", pass_context=True, retry=True)
    async def example_task(context):
        nonlocal attempts
        attempts += 1
        await async_app.job_manager.cancel_job_by_id_async(context.job.id, abort=True)
        raise ValueError()

    job_id = await example_task.defer_async()

    await async_app.run_worker_async(queues=["default"], wait=False)

    status = await async_app.job_manager.get_job_status_async(job_id)
    assert status == Status.FAILED
    assert attempts == 1
>>>>>>> 73ba60ad
<|MERGE_RESOLUTION|>--- conflicted
+++ resolved
@@ -147,7 +147,6 @@
     assert status == Status.ABORTED
 
 
-<<<<<<< HEAD
 async def test_concurrency(async_app: app_module.App):
     results = []
 
@@ -220,8 +219,9 @@
         pass
     except asyncio.TimeoutError:
         pytest.fail("Failed to stop worker")
-=======
-async def test_retry_when_aborting(async_app):
+
+
+async def test_retry_when_aborting(async_app: app_module.App):
     attempts = 0
 
     @async_app.task(queue="default", name="task1", pass_context=True, retry=True)
@@ -237,5 +237,4 @@
 
     status = await async_app.job_manager.get_job_status_async(job_id)
     assert status == Status.FAILED
-    assert attempts == 1
->>>>>>> 73ba60ad
+    assert attempts == 1