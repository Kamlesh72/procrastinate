--- conflicted
+++ resolved
@@ -81,22 +81,10 @@
 
     def should_abort(self) -> bool:
         assert self.job.id
-<<<<<<< HEAD
-
         job_id = self.job.id
         return self.app.job_manager.get_job_abort_requested(job_id)
-=======
-        status = self.app.job_manager.get_job_status(self.job.id)
-        return status == jobs.Status.ABORTING
->>>>>>> 8fddfd60
 
     async def should_abort_async(self) -> bool:
         assert self.job.id
-
-<<<<<<< HEAD
         job_id = self.job.id
-        return await self.app.job_manager.get_job_abort_requested_async(job_id)
-=======
-        status = await self.app.job_manager.get_job_status_async(self.job.id)
-        return status == jobs.Status.ABORTING
->>>>>>> 8fddfd60
+        return await self.app.job_manager.get_job_abort_requested_async(job_id)